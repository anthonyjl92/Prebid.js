--- conflicted
+++ resolved
@@ -1,22 +1,11 @@
 import {config} from 'src/config.js';
 import {
-<<<<<<< HEAD
-  akamaiDapRtdSubmodule,
-  dapUtils,
-  getRealTimeData,
-  SEGMENTS_STORAGE_KEY,
-  storage
-} from 'modules/akamaiDapRtdProvider.js';
-import {server} from 'test/mocks/xhr.js';
-
-=======
   dapUtils,
   generateRealTimeData,
   akamaiDapRtdSubmodule,
   storage, DAP_MAX_RETRY_TOKENIZE, DAP_SS_ID, DAP_TOKEN, DAP_MEMBERSHIP, DAP_ENCRYPTED_MEMBERSHIP
 } from 'modules/akamaiDapRtdProvider.js';
 import {server} from 'test/mocks/xhr.js';
->>>>>>> 302411b3
 const responseHeader = {'Content-Type': 'application/json'};
 
 describe('akamaiDapRtdProvider', function() {
@@ -161,15 +150,6 @@
 
   describe('Get Real-Time Data', function() {
     it('gets rtd from local storage cache', function() {
-<<<<<<< HEAD
-      const rtdConfig = {
-        params: {
-          segmentCache: true
-        }
-      };
-
-      const bidConfig = {ortb2Fragments: {global: {}}};
-=======
       let dapGetMembershipFromLocalStorageStub = sinon.stub(dapUtils, 'dapGetMembershipFromLocalStorage').returns(membership)
       let dapGetRtdObjStub = sinon.stub(dapUtils, 'dapGetRtdObj').returns(cachedRtd)
       let dapGetEncryptedMembershipFromLocalStorageStub = sinon.stub(dapUtils, 'dapGetEncryptedMembershipFromLocalStorage').returns(encMembership)
@@ -180,7 +160,6 @@
         storage.setDataInLocalStorage(DAP_TOKEN, JSON.stringify(sampleCachedToken));
         expect(config.getConfig().ortb2).to.be.undefined;
         generateRealTimeData(bidConfig, () => {}, emoduleConfig, {});
->>>>>>> 302411b3
 
         expect(config.getConfig().ortb2.user.data).to.deep.include.members([encRtdUserObj]);
         generateRealTimeData(bidConfig, () => {}, cmoduleConfig, {});
@@ -195,10 +174,6 @@
     });
   });
 
-<<<<<<< HEAD
-      getRealTimeData(bidConfig, () => {}, rtdConfig, {});
-      expect(bidConfig.ortb2Fragments.global.user.data).to.deep.include.members([rtdUserObj1]);
-=======
   describe('calling DAP APIs', function() {
     it('Calls callDapAPIs for unencrypted segments flow', function() {
       const bidConfig = {};
@@ -219,7 +194,6 @@
       } finally {
         dapExtractExpiryFromTokenStub.restore();
       }
->>>>>>> 302411b3
     });
 
     it('Calls callDapAPIs for encrypted segments flow', function() {
