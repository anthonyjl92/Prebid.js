import { expect } from 'chai';
<<<<<<< HEAD
import { getTargeting } from 'modules/common/videoAdserver';
=======
import { getTargeting, adpodUtils } from 'modules/freeWheelAdserverVideo';
>>>>>>> f6059313
import { auctionManager } from 'src/auctionManager';
import { config } from 'src/config';

describe('freeWheel adserver module', function() {
  let amStub;
  let amGetAdUnitsStub;
  let pbcStub;

  before(function () {
    let adUnits = [{
      code: 'preroll_1',
      mediaTypes: {
        video: {
          context: 'adpod',
          playerSize: [640, 480],
          adPodDurationSec: 60,
          durationRangeSec: [15, 30],
          requireExactDuration: true
        }
      },
      bids: [
        {
          bidder: 'appnexus',
          params: {
            placementId: 14542875,
          }
        }
      ]
    }, {
      code: 'midroll_1',
      mediaTypes: {
        video: {
          context: 'adpod',
          playerSize: [640, 480],
          adPodDurationSec: 60,
          durationRangeSec: [15, 30],
          requireExactDuration: true
        }
      },
      bids: [
        {
          bidder: 'appnexus',
          params: {
            placementId: 14542875,
          }
        }
      ]
    }];

    amGetAdUnitsStub = sinon.stub(auctionManager, 'getAdUnits');
    amGetAdUnitsStub.returns(adUnits);
    amStub = sinon.stub(auctionManager, 'getBidsReceived');
    pbcStub = sinon.stub(adpodUtils, 'callPrebidCacheAfterAuction').callsFake(function (...args) {
      args[1](null, getBidsReceived());
    });
  });

  beforeEach(function () {
    config.setConfig({
      adpod: {
        brandCategoryExclusion: false,
        deferCaching: false
      }
    });
  })

  afterEach(function() {
    config.resetConfig();
  });

  after(function () {
    amGetAdUnitsStub.restore();
    amStub.restore();
    pbcStub.restore();
  });

  it('should return targeting for all adunits', function() {
    amStub.returns(getBidsReceived());
    let targeting;
    getTargeting({
      callback: function(errorMsg, targetingResult) {
        targeting = targetingResult;
      }
    });

    expect(targeting['preroll_1'].length).to.equal(3);
    expect(targeting['midroll_1'].length).to.equal(3);
  });

  it('should return targeting for passed adunit code', function() {
    amStub.returns(getBidsReceived());
    let targeting;
    getTargeting({
      codes: ['preroll_1'],
      callback: function(errorMsg, targetingResult) {
        targeting = targetingResult;
      }
    });

    expect(targeting['preroll_1']).to.exist;
    expect(targeting['midroll_1']).to.not.exist;
  });

  it('should only use adpod bids', function() {
    let bannerBid = [{
      'ad': 'creative',
      'cpm': '1.99',
      'width': 300,
      'height': 250,
      'requestId': '1',
      'creativeId': 'some-id',
      'currency': 'USD',
      'netRevenue': true,
      'ttl': 360,
      'bidderCode': 'appnexus',
      'statusMessage': 'Bid available',
      'adId': '28f24ced14586c',
      'adUnitCode': 'preroll_1'
    }];
    amStub.returns(getBidsReceived().concat(bannerBid));
    let targeting;
    getTargeting({
      callback: function(errorMsg, targetingResult) {
        targeting = targetingResult;
      }
    });

    expect(targeting['preroll_1'].length).to.equal(3);
    expect(targeting['midroll_1'].length).to.equal(3);
  });

  it('should return unique category bids when competitive exclusion is enabled', function() {
    config.setConfig({
      adpod: {
        brandCategoryExclusion: true,
        deferCaching: false
      }
    });
    amStub.returns([
      createBid(10, 'preroll_1', 30, '10.00_395_30s', '123', '395'),
      createBid(15, 'preroll_1', 30, '15.00_395_30s', '123', '395'),
      createBid(15, 'midroll_1', 60, '15.00_406_60s', '123', '406'),
      createBid(10, 'preroll_1', 30, '10.00_395_30s', '123', '395')
    ]);
    let targeting;
    getTargeting({
      callback: function(errorMsg, targetingResult) {
        targeting = targetingResult;
      }
    });

    expect(targeting['preroll_1'].length).to.equal(3);
    expect(targeting['midroll_1'].length).to.equal(2);
  });

  it('should only select bids less than adpod duration', function() {
    amStub.returns([
      createBid(10, 'preroll_1', 90, '10.00_395_90s', '123', '395'),
      createBid(15, 'preroll_1', 90, '15.00_395_90s', '123', '395'),
      createBid(15, 'midroll_1', 90, '15.00_406_90s', '123', '406')
    ]);
    let targeting;
    getTargeting({
      callback: function(errorMsg, targetingResult) {
        targeting = targetingResult;
      }
    });

    expect(targeting['preroll_1']).to.be.empty;
    expect(targeting['midroll_1']).to.be.empty;
  });

  it('should select bids when deferCaching is enabled', function() {
    config.setConfig({
      adpod: {
        deferCaching: true
      }
    });
    amStub.returns(getBidsReceived());
    let targeting;
    getTargeting({
      callback: function(errorMsg, targetingResult) {
        targeting = targetingResult;
      }
    });

    expect(pbcStub.called).to.equal(true);
    expect(targeting['preroll_1'].length).to.equal(3);
    expect(targeting['midroll_1'].length).to.equal(4);
  });
});

function getBidsReceived() {
  return [
    createBid(10, 'preroll_1', 15, '10.00_395_15s', '123', '395'),
    createBid(15, 'preroll_1', 15, '15.00_395_15s', '123', '395'),
    createBid(15, 'midroll_1', 30, '15.00_406_30s', '123', '406'),
    createBid(5, 'midroll_1', 5, '5.00_406_5s', '123', '406'),
    createBid(20, 'midroll_1', 60, '20.00_406_60s', '123', '406'),
  ]
}

function createBid(cpm, adUnitCode, durationBucket, priceIndustryDuration, uuid, industry) {
  return {
    'bidderCode': 'appnexus',
    'width': 640,
    'height': 360,
    'statusMessage': 'Bid available',
    'adId': '28f24ced14586c',
    'mediaType': 'video',
    'source': 'client',
    'requestId': '28f24ced14586c',
    'cpm': cpm,
    'creativeId': 97517771,
    'currency': 'USD',
    'netRevenue': true,
    'ttl': 3600,
    'adUnitCode': adUnitCode,
    'video': {
      'context': 'adpod',
      'durationBucket': durationBucket
    },
    'appnexus': {
      'buyerMemberId': 9325
    },
    'vastUrl': 'http://some-vast-url.com',
    'vastImpUrl': 'http://some-vast-imp-url.com',
    'auctionId': 'ec266b31-d652-49c5-8295-e83fafe5532b',
    'responseTimestamp': 1548442460888,
    'requestTimestamp': 1548442460827,
    'bidder': 'appnexus',
    'timeToRespond': 61,
    'pbLg': '5.00',
    'pbMg': '5.00',
    'pbHg': '5.00',
    'pbAg': '5.00',
    'pbDg': '5.00',
    'pbCg': '',
    'size': '640x360',
    'adserverTargeting': {
      'hb_bidder': 'appnexus',
      'hb_adid': '28f24ced14586c',
      'hb_pb': '5.00',
      'hb_size': '640x360',
      'hb_source': 'client',
      'hb_format': 'video',
      'hb_pb_cat_dur': priceIndustryDuration,
      'hb_cache_id': uuid
    },
    'customCacheKey': `${priceIndustryDuration}_${uuid}`,
    'meta': {
      'iabSubCatId': 'iab-1',
      'adServerCatId': industry
    },
    'videoCacheKey': '4cf395af-8fee-4960-af0e-88d44e399f14'
  }
}<|MERGE_RESOLUTION|>--- conflicted
+++ resolved
@@ -1,9 +1,5 @@
 import { expect } from 'chai';
-<<<<<<< HEAD
-import { getTargeting } from 'modules/common/videoAdserver';
-=======
 import { getTargeting, adpodUtils } from 'modules/freeWheelAdserverVideo';
->>>>>>> f6059313
 import { auctionManager } from 'src/auctionManager';
 import { config } from 'src/config';
 
