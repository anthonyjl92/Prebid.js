--- conflicted
+++ resolved
@@ -554,22 +554,12 @@
     });
 
     it('should add banner bids that have no width or height but single adunit size', () => {
-<<<<<<< HEAD
-      sandbox.stub(utils, 'getBidderRequest').callsFake(() => {
-        return {
-          bids: [{
-            sizes: [[300, 250]],
-          }]
-        }
-      });
-=======
-      sinon.stub(utils, 'getBidderRequest', () => ({
+      sinon.stub(utils, 'getBidderRequest').callsFake(() => ({
         start: timestamp(),
         bids: [{
           sizes: [[300, 250]],
         }]
       }));
->>>>>>> 2c829e5c
 
       const bid = Object.assign({},
         bidfactory.createBid(1),
@@ -589,18 +579,7 @@
     });
 
     it('should not add native bids that do not have required assets', () => {
-<<<<<<< HEAD
-      sandbox.stub(utils, 'getBidRequest').callsFake(() => {
-        return {
-          bidder: 'appnexusAst',
-          nativeParams: {
-            title: {'required': true},
-          },
-          mediaType: 'native',
-        }
-      });
-=======
-      sinon.stub(utils, 'getBidRequest', () => ({
+      sinon.stub(utils, 'getBidRequest').callsFake(() => ({
         start: timestamp(),
         bidder: 'appnexusAst',
         mediaTypes: {
@@ -609,7 +588,6 @@
           }
         },
       }));
->>>>>>> 2c829e5c
 
       const bid = Object.assign({},
         bidfactory.createBid(1),
@@ -626,17 +604,6 @@
     });
 
     it('should add native bids that do have required assets', () => {
-<<<<<<< HEAD
-      sandbox.stub(utils, 'getBidRequest').callsFake(() => {
-        return {
-          bidder: 'appnexusAst',
-          nativeParams: {
-            title: {'required': true},
-          },
-          mediaType: 'native',
-        }
-      });
-=======
       const bidRequest = () => ({
         start: timestamp(),
         bidder: 'appnexusAst',
@@ -646,9 +613,8 @@
           }
         },
       });
-      sinon.stub(utils, 'getBidRequest', bidRequest);
-      sinon.stub(utils, 'getBidderRequest', bidRequest);
->>>>>>> 2c829e5c
+      sinon.stub(utils, 'getBidRequest').callsFake(bidRequest);
+      sinon.stub(utils, 'getBidderRequest').callsFake(bidRequest);
 
       const bid = Object.assign({},
         bidfactory.createBid(1),
@@ -665,28 +631,13 @@
       const bidsRecCount = $$PREBID_GLOBAL$$._bidsReceived.length;
       bidmanager.addBidResponse('adUnit-code', bid);
       assert.equal(bidsRecCount + 1, $$PREBID_GLOBAL$$._bidsReceived.length);
-<<<<<<< HEAD
-    });
-
-    it('installs publisher-defined renderers on bids', () => {
-      sandbox.stub(utils, 'getBidderRequest').callsFake(() => {
-        return {
-          bids: [{
-            renderer: {
-              url: 'renderer.js',
-              render: (bid) => bid
-            }
-          }]
-        };
-      });
-=======
 
       utils.getBidRequest.restore();
       utils.getBidderRequest.restore();
     });
 
     it('installs publisher-defined renderers on bids', () => {
-      sinon.stub(utils, 'getBidderRequest', () => ({
+      sinon.stub(utils, 'getBidderRequest').callsFake(() => ({
         start: timestamp(),
         bids: [{
           renderer: {
@@ -695,7 +646,6 @@
           }
         }]
       }));
->>>>>>> 2c829e5c
 
       const bid = Object.assign({}, bidfactory.createBid(1), {
         bidderCode: 'appnexusAst',
