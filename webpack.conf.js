var prebid = require('./package.json');
var path = require('path');
var webpack = require('webpack');
var helpers = require('./gulpHelpers');
var RequireEnsureWithoutJsonp = require('./plugins/RequireEnsureWithoutJsonp.js');
var { BundleAnalyzerPlugin } = require('webpack-bundle-analyzer');
var argv = require('yargs').argv;
var allowedModules = require('./allowedModules');

// list of module names to never include in the common bundle chunk
var neverBundle = [
  'AnalyticsAdapter.js'
];

var plugins = [
  new RequireEnsureWithoutJsonp()
];
console.log('argv::::', JSON.stringify(argv._));
console.log('yargs:::', JSON.stringify(argv._) === JSON.stringify(['build']));
if (argv.analyze) {
  plugins.push(
    new BundleAnalyzerPlugin()
  )
}

<<<<<<< HEAD
=======
plugins.push(  // this plugin must be last so it can be easily removed for karma unit tests
  new webpack.optimize.CommonsChunkPlugin({
    name: 'prebid',
    filename: 'prebid-core.js',
    minChunks: function(module) {
       return (
        (
          module.context && module.context.startsWith(path.resolve('./src')) &&
          !(module.resource && neverBundle.some(name => module.resource.includes(name)))
        ) ||
        module.resource && (allowedModules.src.concat(['core-js'])).some(
          name => module.resource.includes(path.resolve('./node_modules/' + name))
        )
      );
    }
  })
);

>>>>>>> bc3987d4
module.exports = {
  devtool: 'source-map',
  mode: JSON.stringify(argv._) === JSON.stringify(['build']) ? 'production' : 'development',
  resolve: {
    modules: [
      path.resolve('.'),
      'node_modules'
    ],
  },
  output: {
    jsonpFunction: prebid.globalVarName + "Chunk",
  },
  module: {
    rules: [
      {
        test: /\.js$/,
        exclude: path.resolve('./node_modules'), // required to prevent loader from choking non-Prebid.js node_modules
        use: [
          {
            loader: 'babel-loader',
            options: helpers.getAnalyticsOptions(),
          }
        ]
      },
      { // This makes sure babel-loader is ran on our intended Prebid.js modules that happen to be in node_modules
        test: /\.js$/,
        include: helpers.getArgModules().map(module => new RegExp('node_modules/' + module + '/')),
        use: [
          {
            loader: 'babel-loader',
          }
        ],
      }
    ]
  },
  optimization: {
    moduleIds: 'hashed',
    runtimeChunk: 'single',
    splitChunks: {
      minSize: 0,
      chunks: 'all',
      cacheGroups: {
        default: {
          minChunks: 2,
          minSize: 0,
          reuseExistingChunk: true
        },
        vendor: {
          test: /[\\/]node_modules[\\/]/,
          name: 'vendors',
          chunks: 'all',
          reuseExistingChunk: true
        },
        commons: {
          chunks: 'all',
          name: 'prebid',
          filename: 'prebid-core.js',
          priority:1,
          minSize: 0,
          test: function(module, chunks) {
            console.log('mode::::',this.mode);
            if(module.resource && module.resource.includes('bidderFactory.js')) {
              console.log(module.name, module.resource, module.context, 'context:::', module.context && (module.context.indexOf(path.resolve('./src'))>-1));
            }
            console.log(module.name, module.resource, module.context, 'context:::', module.context && (module.context.indexOf(path.resolve('./src'))>-1));
            return (
              (
                module.context && (module.context.indexOf(path.resolve('./src'))>-1) &&
                !(module.resource && neverBundle.some(name => module.resource.includes(name)))
              ) ||
              module.resource && module.resource.includes(path.resolve('./node_modules/core-js'))
            );
          }
        }
      }
    }
  },
  plugins
};<|MERGE_RESOLUTION|>--- conflicted
+++ resolved
@@ -23,27 +23,6 @@
   )
 }
 
-<<<<<<< HEAD
-=======
-plugins.push(  // this plugin must be last so it can be easily removed for karma unit tests
-  new webpack.optimize.CommonsChunkPlugin({
-    name: 'prebid',
-    filename: 'prebid-core.js',
-    minChunks: function(module) {
-       return (
-        (
-          module.context && module.context.startsWith(path.resolve('./src')) &&
-          !(module.resource && neverBundle.some(name => module.resource.includes(name)))
-        ) ||
-        module.resource && (allowedModules.src.concat(['core-js'])).some(
-          name => module.resource.includes(path.resolve('./node_modules/' + name))
-        )
-      );
-    }
-  })
-);
-
->>>>>>> bc3987d4
 module.exports = {
   devtool: 'source-map',
   mode: JSON.stringify(argv._) === JSON.stringify(['build']) ? 'production' : 'development',
