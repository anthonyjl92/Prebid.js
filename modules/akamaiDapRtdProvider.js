/**
 * This module adds the Akamai DAP RTD provider to the real time data module
 * The {@link module:modules/realTimeData} module is required
 * The module will fetch real-time data from DAP
 * @module modules/akamaiDapRtdProvider
 * @requires module:modules/realTimeData
 */
import {ajax} from '../src/ajax.js';
import {getStorageManager} from '../src/storageManager.js';
import {submodule} from '../src/hook.js';
<<<<<<< HEAD
import {isPlainObject, logError, logInfo, logMessage, mergeDeep} from '../src/utils.js';
=======
import {isPlainObject, mergeDeep, logMessage, logInfo, logError} from '../src/utils.js';
import { loadExternalScript } from '../src/adloader.js';
>>>>>>> 302411b3

const MODULE_NAME = 'realTimeData';
const SUBMODULE_NAME = 'dap';
const MODULE_CODE = 'akamaidap';

export const DAP_TOKEN = 'async_dap_token';
export const DAP_MEMBERSHIP = 'async_dap_membership';
export const DAP_ENCRYPTED_MEMBERSHIP = 'encrypted_dap_membership';
export const DAP_SS_ID = 'dap_ss_id';
export const DAP_DEFAULT_TOKEN_TTL = 3600; // in seconds
export const DAP_MAX_RETRY_TOKENIZE = 1;
export const DAP_CLIENT_ENTROPY = 'dap_client_entropy'

export const storage = getStorageManager({gvlid: null, moduleName: SUBMODULE_NAME});
let dapRetryTokenize = 0;

/**
 * Lazy merge objects.
 * @param {String} target
 * @param {String} source
 */
function mergeLazy(target, source) {
  if (!isPlainObject(target)) {
    target = {};
  }
  if (!isPlainObject(source)) {
    source = {};
  }
  return mergeDeep(target, source);
}

/**
 * Add real-time data & merge segments.
 * @param {Object} bidConfig
 * @param {Object} rtd
 * @param {Object} rtdConfig
 */
export function addRealTimeData(ortb2, rtd) {
  logInfo('DEBUG(addRealTimeData) - ENTER');
  if (isPlainObject(rtd.ortb2)) {
    logMessage('DEBUG(addRealTimeData): merging original: ', ortb2);
    logMessage('DEBUG(addRealTimeData): merging in: ', rtd.ortb2);
    mergeLazy(ortb2, rtd.ortb2);
  }
  logInfo('DEBUG(addRealTimeData) - EXIT');
}

/**
 * Real-time data retrieval from Audigent
 * @param {Object} reqBidsConfigObj
 * @param {function} onDone
 * @param {Object} rtdConfig
 * @param {Object} userConsent
 */
export function getRealTimeData(bidConfig, onDone, rtdConfig, userConsent) {
  let entropyDict = JSON.parse(storage.getDataFromLocalStorage(DAP_CLIENT_ENTROPY));
  let loadScriptPromise = new Promise((resolve, reject) => {
    if (rtdConfig && rtdConfig.params && rtdConfig.params.dapEntropyTimeout && Number.isInteger(rtdConfig.params.dapEntropyTimeout)) {
      setTimeout(reject, rtdConfig.params.dapEntropyTimeout, Error('DapEntropy script could not be loaded'));
    }
    if (entropyDict && entropyDict.expires_at > Math.round(Date.now() / 1000.0)) {
      logMessage('Using cached entropy');
      resolve();
    } else {
      if (typeof window.dapCalculateEntropy === 'function') {
        window.dapCalculateEntropy(resolve, reject);
      } else {
        if (rtdConfig && rtdConfig.params && dapUtils.isValidHttpsUrl(rtdConfig.params.dapEntropyUrl)) {
          loadExternalScript(rtdConfig.params.dapEntropyUrl, MODULE_CODE, () => { dapUtils.dapGetEntropy(resolve, reject) });
        } else {
          reject(Error('Please check if dapEntropyUrl is specified and is valid under config.params'));
        }
      }
    }
  });
  loadScriptPromise
    .catch((error) => {
      logError('Entropy could not be calculated due to: ', error.message);
    })
    .finally(() => {
      generateRealTimeData(bidConfig, onDone, rtdConfig, userConsent);
    });
}

export function generateRealTimeData(bidConfig, onDone, rtdConfig, userConsent) {
  logInfo('DEBUG(generateRealTimeData) - ENTER');
  logMessage('  - apiHostname: ' + rtdConfig.params.apiHostname);
  logMessage('  - apiVersion:  ' + rtdConfig.params.apiVersion);
<<<<<<< HEAD
  let jsonData = storage.getDataFromLocalStorage(SEGMENTS_STORAGE_KEY);
  if (jsonData) {
    let data = JSON.parse(jsonData);
    if (data.rtd) {
      addRealTimeData(bidConfig.ortb2Fragments?.global, data.rtd);
      onDone();
      logInfo('DEBUG(getRealTimeData) - 1');
      // Don't return - ensure the data is always fresh.
=======
  dapRetryTokenize = 0;
  var jsonData = null;
  if (rtdConfig && isPlainObject(rtdConfig.params)) {
    if (rtdConfig.params.segtax == 504) {
      let encMembership = dapUtils.dapGetEncryptedMembershipFromLocalStorage();
      if (encMembership) {
        jsonData = dapUtils.dapGetEncryptedRtdObj(encMembership, rtdConfig.params.segtax)
      }
    } else {
      let membership = dapUtils.dapGetMembershipFromLocalStorage();
      if (membership) {
        jsonData = dapUtils.dapGetRtdObj(membership, rtdConfig.params.segtax)
      }
>>>>>>> 302411b3
    }
  }
  if (jsonData) {
    if (jsonData.rtd) {
      addRealTimeData(jsonData.rtd);
      onDone();
      logInfo('DEBUG(generateRealTimeData) - 1');
      // Don't return - ensure the data is always fresh.
    }
  }
  // Calling setTimeout to release the main thread so that the bid request could be sent.
  setTimeout(dapUtils.callDapAPIs, 0, bidConfig, onDone, rtdConfig, userConsent);
}

/**
 * Module init
 * @param {Object} provider
 * @param {Object} userConsent
 * @return {boolean}
 */
function init(provider, userConsent) {
  if (dapUtils.checkConsent(userConsent) === false) {
    return false;
  }
  return true;
}

/** @type {RtdSubmodule} */
export const akamaiDapRtdSubmodule = {
  name: SUBMODULE_NAME,
  getBidRequestData: getRealTimeData,
  init: init
};

submodule(MODULE_NAME, akamaiDapRtdSubmodule);
export const dapUtils = {

  callDapAPIs: function(bidConfig, onDone, rtdConfig, userConsent) {
    if (rtdConfig && isPlainObject(rtdConfig.params)) {
      let config = {
        api_hostname: rtdConfig.params.apiHostname,
        api_version: rtdConfig.params.apiVersion,
        domain: rtdConfig.params.domain,
        segtax: rtdConfig.params.segtax,
        identity: {type: rtdConfig.params.identityType}
      };
      let refreshMembership = true;
      let token = dapUtils.dapGetTokenFromLocalStorage();
      logMessage('token is: ', token);
      if (token !== null) { // If token is not null then check the membership in storage and add the RTD object
        if (config.segtax == 504) { // Follow the encrypted membership path
          dapUtils.dapRefreshEncryptedMembership(config, token, onDone) // Get the encrypted membership from server
          refreshMembership = false;
        } else {
          dapUtils.dapRefreshMembership(config, token, onDone) // Get the membership from server
          refreshMembership = false;
        }
      }
      dapUtils.dapRefreshToken(config, refreshMembership, onDone) // Refresh Token and membership in all the cases
    }
  },
  dapGetEntropy: function(resolve, reject) {
    if (typeof window.dapCalculateEntropy === 'function') {
      window.dapCalculateEntropy(resolve, reject);
    } else {
      reject(Error('window.dapCalculateEntropy function is not defined'))
    }
  },

  dapGetTokenFromLocalStorage: function(ttl) {
    let now = Math.round(Date.now() / 1000.0); // in seconds
    let token = null;
    let item = JSON.parse(storage.getDataFromLocalStorage(DAP_TOKEN));
    if (item) {
      if (now < item.expires_at) {
        token = item.token;
      }
    }
    return token;
  },

  dapRefreshToken: function(config, refreshMembership, onDone) {
    dapUtils.dapLog('Token missing or expired, fetching a new one...');
    // Trigger a refresh
    let now = Math.round(Date.now() / 1000.0); // in seconds
    let item = {}
    let configAsync = {...config};
    dapUtils.dapTokenize(configAsync, config.identity, onDone,
      function(token, status, xhr, onDone) {
        item.expires_at = now + DAP_DEFAULT_TOKEN_TTL;
        let exp = dapUtils.dapExtractExpiryFromToken(token)
        if (typeof exp == 'number') {
          item.expires_at = exp - 10;
        }
        item.token = token;
        storage.setDataInLocalStorage(DAP_TOKEN, JSON.stringify(item));
        dapUtils.dapLog('Successfully updated and stored token; expires at ' + item.expires_at);
        let dapSSID = xhr.getResponseHeader('Akamai-DAP-SS-ID');
        if (dapSSID) {
          storage.setDataInLocalStorage(DAP_SS_ID, JSON.stringify(dapSSID));
        }
        let deviceId100 = xhr.getResponseHeader('Akamai-DAP-100');
        if (deviceId100 != null) {
          storage.setDataInLocalStorage('dap_deviceId100', deviceId100);
          dapUtils.dapLog('Successfully stored DAP 100 Device ID: ' + deviceId100);
        }
        if (refreshMembership) {
          if (config.segtax == 504) {
            dapUtils.dapRefreshEncryptedMembership(config, token, onDone);
          } else {
            dapUtils.dapRefreshMembership(config, token, onDone);
          }
        }
      },
      function(xhr, status, error, onDone) {
        logError('ERROR(' + error + '): failed to retrieve token! ' + status);
        onDone()
      }
    );
  },

  dapGetMembershipFromLocalStorage: function() {
    let now = Math.round(Date.now() / 1000.0); // in seconds
    let membership = null;
    let item = JSON.parse(storage.getDataFromLocalStorage(DAP_MEMBERSHIP));
    if (item) {
      if (now < item.expires_at) {
        membership = {
          said: item.said,
          cohorts: item.cohorts,
          attributes: null
        };
      }
    }
    return membership;
  },

  dapRefreshMembership: function(config, token, onDone) {
    let now = Math.round(Date.now() / 1000.0); // in seconds
    let item = {}
    let configAsync = {...config};
    dapUtils.dapMembership(configAsync, token, onDone,
      function(membership, status, xhr, onDone) {
        item.expires_at = now + DAP_DEFAULT_TOKEN_TTL;
        let exp = dapUtils.dapExtractExpiryFromToken(membership.said)
        if (typeof exp == 'number') {
          item.expires_at = exp - 10;
        }
        item.said = membership.said;
        item.cohorts = membership.cohorts;
        storage.setDataInLocalStorage(DAP_MEMBERSHIP, JSON.stringify(item));
        dapUtils.dapLog('Successfully updated and stored membership:');
        dapUtils.dapLog(item);

        let data = dapUtils.dapGetRtdObj(item, config.segtax)
        dapUtils.checkAndAddRealtimeData(data, config.segtax);
        onDone();
      },
      function(xhr, status, error, onDone) {
        logError('ERROR(' + error + '): failed to retrieve membership! ' + status);
        if (status == 403 && dapRetryTokenize < DAP_MAX_RETRY_TOKENIZE) {
          dapRetryTokenize++;
          dapUtils.dapRefreshToken(config, true, onDone);
        } else {
          onDone();
        }
      }
    );
  },

  dapGetEncryptedMembershipFromLocalStorage: function() {
    let now = Math.round(Date.now() / 1000.0); // in seconds
    let encMembership = null;
    let item = JSON.parse(storage.getDataFromLocalStorage(DAP_ENCRYPTED_MEMBERSHIP));
    if (item) {
      if (now < item.expires_at) {
        encMembership = {
          encryptedSegments: item.encryptedSegments
        };
      }
    }
    return encMembership;
  },

  dapRefreshEncryptedMembership: function(config, token, onDone) {
    let now = Math.round(Date.now() / 1000.0); // in seconds
    let item = {};
    let configAsync = {...config};
    dapUtils.dapEncryptedMembership(configAsync, token, onDone,
      function(encToken, status, xhr, onDone) {
        item.expires_at = now + DAP_DEFAULT_TOKEN_TTL;
        let exp = dapUtils.dapExtractExpiryFromToken(encToken)
        if (typeof exp == 'number') {
          item.expires_at = exp - 10;
        }
        item.encryptedSegments = encToken;
        storage.setDataInLocalStorage(DAP_ENCRYPTED_MEMBERSHIP, JSON.stringify(item));
        dapUtils.dapLog('Successfully updated and stored encrypted membership:');
        dapUtils.dapLog(item);

        let encData = dapUtils.dapGetEncryptedRtdObj(item, config.segtax);
        dapUtils.checkAndAddRealtimeData(encData, config.segtax);
        onDone();
      },
      function(xhr, status, error, onDone) {
        logError('ERROR(' + error + '): failed to retrieve encrypted membership! ' + status);
        if (status == 403 && dapRetryTokenize < DAP_MAX_RETRY_TOKENIZE) {
          dapRetryTokenize++;
          dapUtils.dapRefreshToken(config, true, onDone);
        } else {
          onDone();
        }
      }
    );
  },

  /**
   * DESCRIPTION
   * Extract expiry value from a token
   */
  dapExtractExpiryFromToken: function(token) {
    let exp = null;
    if (token) {
      const tokenArray = token.split('..');
      if (tokenArray && tokenArray.length > 0) {
        let decode = atob(tokenArray[0])
        let header = JSON.parse(decode.replace(/&quot;/g, '"'));
        exp = header.exp;
      }
    }
    return exp
  },

  /**
   * DESCRIPTION
   *
   *  Convert a DAP membership response to an OpenRTB2 segment object suitable
   *  for insertion into user.data.segment or site.data.segment and add it to the rtd obj.
   */
  dapGetRtdObj: function(membership, segtax) {
    let segment = {
      name: 'dap.akamai.com',
      ext: {
        'segtax': segtax
      },
      segment: []
    };
    if (membership != null) {
      for (const i of membership.cohorts) {
        segment.segment.push({ id: i });
      }
    }
    let data = {
      rtd: {
        ortb2: {
          user: {
            data: [
              segment
            ]
          },
          site: {
            ext: {
              data: {
                dapSAID: membership.said
              }
            }
          }
        }
      }
    };
    return data;
  },

  /**
   * DESCRIPTION
   *
   *  Convert a DAP membership response to an OpenRTB2 segment object suitable
   *  for insertion into user.data.segment or site.data.segment and add it to the rtd obj.
   */
  dapGetEncryptedRtdObj: function(encToken, segtax) {
    let segment = {
      name: 'dap.akamai.com',
      ext: {
        'segtax': segtax
      },
      segment: []
    };
    if (encToken != null) {
      segment.segment.push({ id: encToken.encryptedSegments });
    }
    let encData = {
      rtd: {
        ortb2: {
          user: {
            data: [
              segment
            ]
          }
        }
      }
    };
    return encData;
  },

  checkAndAddRealtimeData: function(data, segtax) {
    if (data.rtd) {
      if (segtax == 504 && dapUtils.checkIfSegmentsAlreadyExist(data.rtd, 504)) {
        logMessage('DEBUG(handleInit): rtb Object already added');
      } else {
        addRealTimeData(data.rtd);
      }
      logInfo('DEBUG(checkAndAddRealtimeData) - 1');
    }
  },

  checkIfSegmentsAlreadyExist: function(rtd, segtax) {
    let segmentsExist = false
    let ortb2 = config.getConfig('ortb2') || {};
    if (ortb2.user && ortb2.user.data && ortb2.user.data.length > 0) {
      for (let i = 0; i < ortb2.user.data.length; i++) {
        let element = ortb2.user.data[i]
        if (element.ext && element.ext.segtax == segtax) {
          segmentsExist = true
          logMessage('DEBUG(checkIfSegmentsAlreadyExist): rtb Object already added: ', ortb2.user.data);
          break;
        }
      }
    }
    return segmentsExist
  },

  dapLog: function(args) {
    let css = '';
    css += 'display: inline-block;';
    css += 'color: #fff;';
    css += 'background: #F28B20;';
    css += 'padding: 1px 4px;';
    css += 'border-radius: 3px';

    logInfo('%cDAP Client', css, args);
  },

  isValidHttpsUrl: function(urlString) {
    let url;
    try {
      url = new URL(urlString);
    } catch (_) {
      return false;
    }
    return url.protocol === 'https:';
  },

  checkConsent: function(userConsent) {
    let consent = true;

    if (userConsent && userConsent.gdpr && userConsent.gdpr.gdprApplies) {
      const gdpr = userConsent.gdpr;
      const hasGdpr = (gdpr && typeof gdpr.gdprApplies === 'boolean' && gdpr.gdprApplies) ? 1 : 0;
      const gdprConsentString = hasGdpr ? gdpr.consentString : '';
      if (hasGdpr && (!gdprConsentString || gdprConsentString === '')) {
        logError('akamaiDapRtd submodule requires consent string to call API');
        consent = false;
      }
    } else if (userConsent && userConsent.usp) {
      const usp = userConsent.usp;
      consent = usp[1] !== 'N' && usp[2] !== 'Y';
    }

    return consent;
  },

  /*******************************************************************************
   *
   * V2 (And Beyond) API
   *
   ******************************************************************************/

  /**
   * SYNOPSIS
   *
   *  dapTokenize( config, identity );
   *
   * DESCRIPTION
   *
   *  Tokenize an identity into a secure, privacy safe pseudonymiziation.
   *
   * PARAMETERS
   *
   *  config: an array of system configuration parameters
   *
   *  identity: an array of identity parameters passed to the tokenizing system
   *
   * EXAMPLE
   *
   *  config = {
   *      api_hostname:   "prebid.dap.akadns.net", // required
   *      domain:         "prebid.org",            // required
   *      api_version:    "x1",             // optional, default "x1"
   *      };
   *
   *  token = null;
   *  identity_email = {
   *      type:           "email",
   *      identity:       "obiwan@jedi.com"
   *      attributes:     { cohorts: [ "100:1641013200", "101:1641013200", "102":3:1641013200" ] },
   *      };
   *  dap_x1_tokenize( config, identity_email,
   *      function( response, status, xhr ) { token = response; },
   *      function( xhr, status, error ) { ; } // handle error
   *
   *  token = null;
   *  identity_signature = { type: "signature:1.0.0" };
   *  dap_x1_tokenize( config, identity_signature,
   *      function( response, status, xhr } { token = response; },
   *      function( xhr, status, error ) { ; } // handle error
   */
  dapTokenize: function(config, identity, onDone, onSuccess = null, onError = null) {
    if (onError == null) {
      onError = function(xhr, status, error, onDone) {};
    }

    if (config == null || typeof (config) == typeof (undefined)) {
      onError(null, 'Invalid config object', 'ClientError', onDone);
      return;
    }

    if (typeof (config.domain) != 'string') {
      onError(null, 'Invalid config.domain: must be a string', 'ClientError', onDone);
      return;
    }

    if (config.domain.length <= 0) {
      onError(null, 'Invalid config.domain: must have non-zero length', 'ClientError', onDone);
      return;
    }

    if (!('api_version' in config) || (typeof (config.api_version) == 'string' && config.api_version.length == 0)) {
      config.api_version = 'x1';
    }

    if (typeof (config.api_version) != 'string') {
      onError(null, "Invalid api_version: must be a string like 'x1', etc.", 'ClientError', onDone);
      return;
    }

    if (!(('api_hostname') in config) || typeof (config.api_hostname) != 'string' || config.api_hostname.length == 0) {
      onError(null, 'Invalid api_hostname: must be a non-empty string', 'ClientError', onDone);
      return;
    }

    if (identity == null || typeof (identity) == typeof (undefined)) {
      onError(null, 'Invalid identity object', 'ClientError', onDone);
      return;
    }

    if (!('type' in identity) || typeof (identity.type) != 'string' || identity.type.length <= 0) {
      onError(null, "Identity must contain a valid 'type' field", 'ClientError', onDone);
      return;
    }

    let apiParams = {
      'type': identity.type,
    };

    if (typeof (identity.identity) != typeof (undefined)) {
      apiParams.identity = identity.identity;
    }
    if (typeof (identity.attributes) != typeof (undefined)) {
      apiParams.attributes = identity.attributes;
    }

    let entropyDict = JSON.parse(storage.getDataFromLocalStorage(DAP_CLIENT_ENTROPY));
    if (entropyDict && entropyDict.entropy) {
      apiParams.entropy = entropyDict.entropy;
    }

    let method;
    let body;
    let path;
    switch (config.api_version) {
      case 'x1':
      case 'x1-dev':
        method = 'POST';
        path = '/data-activation/' + config.api_version + '/domain/' + config.domain + '/identity/tokenize';
        body = JSON.stringify(apiParams);
        break;
      default:
        onError(null, 'Invalid api_version: ' + config.api_version, 'ClientError', onDone);
        return;
    }

    let customHeaders = {'Content-Type': 'application/json'};
    let dapSSID = JSON.parse(storage.getDataFromLocalStorage(DAP_SS_ID));
    if (dapSSID) {
      customHeaders['Akamai-DAP-SS-ID'] = dapSSID;
    }

    let url = 'https://' + config.api_hostname + path;
    let cb = {
      success: (response, request) => {
        let token = null;
        switch (config.api_version) {
          case 'x1':
          case 'x1-dev':
            token = request.getResponseHeader('Akamai-DAP-Token');
            break;
        }
        onSuccess(token, request.status, request, onDone);
      },
      error: (request, error) => {
        onError(request, request.statusText, error, onDone);
      }
    };

    ajax(url, cb, body, {
      method: method,
      customHeaders: customHeaders
    });
  },

  /**
   * SYNOPSIS
   *
   *  dapMembership( config, token, onSuccess, onError );
   *
   * DESCRIPTION
   *
   *  Return the audience segment membership along with a new Secure Advertising
   *  ID for this token.
   *
   * PARAMETERS
   *
   *  config: an array of system configuration parameters
   *
   *  token: the token previously returned from the tokenize API
   *
   * EXAMPLE
   *
   *  config = {
   *      api_hostname: 'api.dap.akadns.net',
   *      };
   *
   *  // token from dap_tokenize
   *
   *  dapMembership( config, token,
   *      function( membership, status, xhr ) {
   *          // Run auction with membership.segments and membership.said
   *      },
   *      function( xhr, status, error ) {
   *          // error
   *      } );
   *
   */
  dapMembership: function(config, token, onDone, onSuccess = null, onError = null) {
    if (onError == null) {
      onError = function(xhr, status, error, onDone) {};
    }

    if (config == null || typeof (config) == typeof (undefined)) {
      onError(null, 'Invalid config object', 'ClientError', onDone);
      return;
    }

    if (!('api_version' in config) || (typeof (config.api_version) == 'string' && config.api_version.length == 0)) {
      config.api_version = 'x1';
    }

    if (typeof (config.api_version) != 'string') {
      onError(null, "Invalid api_version: must be a string like 'x1', etc.", 'ClientError', onDone);
      return;
    }

    if (!(('api_hostname') in config) || typeof (config.api_hostname) != 'string' || config.api_hostname.length == 0) {
      onError(null, 'Invalid api_hostname: must be a non-empty string', 'ClientError', onDone);
      return;
    }

    if (token == null || typeof (token) != 'string') {
      onError(null, 'Invalid token: must be a non-null string', 'ClientError', onDone);
      return;
    }
    let path = '/data-activation/' +
      config.api_version +
      '/token/' + token +
      '/membership';

    let url = 'https://' + config.api_hostname + path;

    let cb = {
      success: (response, request) => {
        onSuccess(JSON.parse(response), request.status, request, onDone);
      },
      error: (error, request) => {
        onError(request, request.status, error, onDone);
      }
    };

    ajax(url, cb, undefined, {
      method: 'GET',
      customHeaders: {}
    });
  },

  /**
   * SYNOPSIS
   *
   *  dapEncryptedMembership( config, token, onSuccess, onError );
   *
   * DESCRIPTION
   *
   *  Return the audience segment membership along with a new Secure Advertising
   *  ID for this token in encrypted format.
   *
   * PARAMETERS
   *
   *  config: an array of system configuration parameters
   *
   *  token: the token previously returned from the tokenize API
   *
   * EXAMPLE
   *
   *  config = {
   *      api_hostname: 'api.dap.akadns.net',
   *      };
   *
   *  // token from dap_tokenize
   *
   *  dapEncryptedMembership( config, token,
   *      function( membership, status, xhr ) {
   *          // Run auction with membership.segments and membership.said after decryption
   *      },
   *      function( xhr, status, error ) {
   *          // error
   *      } );
   *
   */
  dapEncryptedMembership: function(config, token, onDone, onSuccess = null, onError = null) {
    if (onError == null) {
      onError = function(xhr, status, error, onDone) {};
    }

    if (config == null || typeof (config) == typeof (undefined)) {
      onError(null, 'Invalid config object', 'ClientError', onDone);
      return;
    }

    if (!('api_version' in config) || (typeof (config.api_version) == 'string' && config.api_version.length == 0)) {
      config.api_version = 'x1';
    }

    if (typeof (config.api_version) != 'string') {
      onError(null, "Invalid api_version: must be a string like 'x1', etc.", 'ClientError', onDone);
      return;
    }

    if (!(('api_hostname') in config) || typeof (config.api_hostname) != 'string' || config.api_hostname.length == 0) {
      onError(null, 'Invalid api_hostname: must be a non-empty string', 'ClientError', onDone);
      return;
    }

    if (token == null || typeof (token) != 'string') {
      onError(null, 'Invalid token: must be a non-null string', 'ClientError', onDone);
      return;
    }
    let path = '/data-activation/' +
      config.api_version +
      '/token/' + token +
      '/membership/encrypt';

    let url = 'https://' + config.api_hostname + path;

    let cb = {
      success: (response, request) => {
        let encToken = request.getResponseHeader('Akamai-DAP-Token');
        onSuccess(encToken, request.status, request, onDone);
      },
      error: (error, request) => {
        onError(request, request.status, error, onDone);
      }
    };
    ajax(url, cb, undefined, {
      method: 'GET',
      customHeaders: {
        'Content-Type': 'application/json',
        'Pragma': 'akamai-x-get-extracted-values'
      }
    });
  }
}<|MERGE_RESOLUTION|>--- conflicted
+++ resolved
@@ -8,12 +8,8 @@
 import {ajax} from '../src/ajax.js';
 import {getStorageManager} from '../src/storageManager.js';
 import {submodule} from '../src/hook.js';
-<<<<<<< HEAD
-import {isPlainObject, logError, logInfo, logMessage, mergeDeep} from '../src/utils.js';
-=======
 import {isPlainObject, mergeDeep, logMessage, logInfo, logError} from '../src/utils.js';
 import { loadExternalScript } from '../src/adloader.js';
->>>>>>> 302411b3
 
 const MODULE_NAME = 'realTimeData';
 const SUBMODULE_NAME = 'dap';
@@ -102,16 +98,6 @@
   logInfo('DEBUG(generateRealTimeData) - ENTER');
   logMessage('  - apiHostname: ' + rtdConfig.params.apiHostname);
   logMessage('  - apiVersion:  ' + rtdConfig.params.apiVersion);
-<<<<<<< HEAD
-  let jsonData = storage.getDataFromLocalStorage(SEGMENTS_STORAGE_KEY);
-  if (jsonData) {
-    let data = JSON.parse(jsonData);
-    if (data.rtd) {
-      addRealTimeData(bidConfig.ortb2Fragments?.global, data.rtd);
-      onDone();
-      logInfo('DEBUG(getRealTimeData) - 1');
-      // Don't return - ensure the data is always fresh.
-=======
   dapRetryTokenize = 0;
   var jsonData = null;
   if (rtdConfig && isPlainObject(rtdConfig.params)) {
@@ -125,7 +111,6 @@
       if (membership) {
         jsonData = dapUtils.dapGetRtdObj(membership, rtdConfig.params.segtax)
       }
->>>>>>> 302411b3
     }
   }
   if (jsonData) {
