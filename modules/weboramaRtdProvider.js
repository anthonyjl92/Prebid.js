/**
 * This module adds Weborama provider to the real time data module
 * The {@link module:modules/realTimeData} module is required
 * The module will fetch contextual data (page-centric) from Weborama server
 * and may access user-centric data from local storage
 * @module modules/weboramaRtdProvider
 * @requires module:modules/realTimeData
 */

/**
 * @typedef dataCallbackMetadata
 * @property {Boolean} user if true it is user-centric data
 * @property {String} source describe the source of data, if "contextual" or "wam"
 * @property {Boolean} isDefault if true it the default profile defined in the configuration
 */

/** onData callback type
 * @callback dataCallback
 * @param {Object} data profile data
 * @param {dataCallbackMetadata} meta metadata
 * @returns {void}
 */

/** setPrebidTargeting callback type
 * @callback setPrebidTargetingCallback
 * @param {String} adUnitCode
 * @param {Object} data
 * @param {dataCallbackMetadata} metadata
 * @returns {Boolean}
 */

/** sendToBidders callback type
 * @callback sendToBiddersCallback
 * @param {Object} bid
 * @param {String} adUnitCode
 * @param {Object} data
 * @param {dataCallbackMetadata} metadata
 * @returns {Boolean}
 */

/**
 * @typedef {Object} ModuleParams
 * @property {?setPrebidTargetingCallback|?Boolean|?Object} setPrebidTargeting if true, will set the GAM targeting (default undefined)
 * @property {?sendToBiddersCallback|?Boolean|?Object} sendToBidders if true, will send the contextual profile to all bidders, else expects a list of allowed bidders (default undefined)
 * @property {?dataCallback} onData callback
 * @property {?WeboCtxConf} weboCtxConf site-centric contextual configuration
 * @property {?WeboUserDataConf} weboUserDataConf user-centric wam configuration
 * @property {?SfbxLiteDataConf} sfbxLiteDataConf site-centric lite configuration
 */

/**
 * @typedef {Object} WeboCtxConf
 * @property {string} token required token to be used on bigsea contextual API requests
 * @property {?string} targetURL specify the target url instead use the referer
 * @property {?setPrebidTargetingCallback|?Boolean|?Object} setPrebidTargeting if true, will set the GAM targeting (default undefined)
 * @property {?sendToBiddersCallback|?Boolean|?Object} sendToBidders if true, will send the contextual profile to all bidders, else expects a list of allowed bidders (default undefined)
 * @property {?dataCallback} onData callback
 * @property {?object} defaultProfile to be used if the profile is not found
 * @property {?Boolean} enabled if false, will ignore this configuration
 * @property {?string} baseURLProfileAPI to be used to point to a different domain than ctx.weborama.com
 */

/**
 * @typedef {Object} WeboUserDataConf
 * @property {?number} accountId wam account id
 * @property {?setPrebidTargetingCallback|?Boolean|?Object} setPrebidTargeting if true, will set the GAM targeting (default undefined)
 * @property {?sendToBiddersCallback|?Boolean|?Object} sendToBidders if true, will send the contextual profile to all bidders, else expects a list of allowed bidders (default undefined)
 * @property {?object} defaultProfile to be used if the profile is not found
 * @property {?dataCallback} onData callback
 * @property {?string} localStorageProfileKey can be used to customize the local storage key (default is 'webo_wam2gam_entry')
 * @property {?Boolean} enabled if false, will ignore this configuration
 */

/**
 * @typedef {Object} SfbxLiteDataConf
 * @property {?setPrebidTargetingCallback|?Boolean|?Object} setPrebidTargeting if true, will set the GAM targeting (default undefined)
 * @property {?sendToBiddersCallback|?Boolean|?Object} sendToBidders if true, will send the contextual profile to all bidders, else expects a list of allowed bidders (default undefined)
 * @property {?object} defaultProfile to be used if the profile is not found
 * @property {?dataCallback} onData callback
 * @property {?string} localStorageProfileKey can be used to customize the local storage key (default is '_lite')
 * @property {?Boolean} enabled if false, will ignore this configuration
 */
import {
<<<<<<< HEAD
  deepAccess,
=======
  getGlobal
} from '../src/prebidGlobal.js';
import {
>>>>>>> 873d3140
  deepSetValue,
  isEmpty,
  isFn,
  logError,
  logMessage,
<<<<<<< HEAD
  logWarn,
  mergeDeep,
  tryAppendQueryString
} from '../src/utils.js';
import {submodule} from '../src/hook.js';
import {ajax} from '../src/ajax.js';
import {getStorageManager} from '../src/storageManager.js';

const adapterManager = require('../src/adapterManager.js').default;
=======
  isFn,
  isArray,
  isStr,
  isBoolean,
  isPlainObject,
  deepClone,
} from '../src/utils.js';
import {
  submodule
} from '../src/hook.js';
import {
  ajax
} from '../src/ajax.js';
import {
  getStorageManager
} from '../src/storageManager.js';
import adapterManager from '../src/adapterManager.js';
>>>>>>> 873d3140

/** @type {string} */
const MODULE_NAME = 'realTimeData';
/** @type {string} */
const SUBMODULE_NAME = 'weborama';
/** @type {string} */
const BASE_URL_CONTEXTUAL_PROFILE_API = 'ctx.weborama.com';
/** @type {string} */
export const DEFAULT_LOCAL_STORAGE_USER_PROFILE_KEY = 'webo_wam2gam_entry';
/** @type {string} */
const LOCAL_STORAGE_USER_TARGETING_SECTION = 'targeting';
/** @type {string} */
export const DEFAULT_LOCAL_STORAGE_LITE_PROFILE_KEY = '_lite';
/** @type {string} */
const LOCAL_STORAGE_LITE_TARGETING_SECTION = 'webo';
/** @type {string} */
const WEBO_CTX_CONF_SECTION = 'weboCtxConf';
/** @type {string} */
const WEBO_USER_DATA_CONF_SECTION = 'weboUserDataConf';
/** @type {string} */
const SFBX_LITE_DATA_CONF_SECTION = 'sfbxLiteDataConf';

/** @type {number} */
const GVLID = 284;
/** @type {?Object} */
export const storage = getStorageManager({
  gvlid: GVLID,
  moduleName: SUBMODULE_NAME
});

/** @type {null|Object} */
let _weboContextualProfile = null;

/** @type {Boolean} */
let _weboCtxInitialized = false;

/** @type {?Object} */
let _weboUserDataUserProfile = null;

/** @type {Boolean} */
let _weboUserDataInitialized = false;

/** @type {?Object} */
let _sfbxLiteDataProfile = null;

/** @type {Boolean} */
let _sfbxLiteDataInitialized = false;

/** Initialize module
 * @param {object} moduleConfig
 * @return {Boolean} true if module was initialized with success
 */
function init(moduleConfig) {
  const moduleParams = moduleConfig?.params || {};

  _weboContextualProfile = null;
  _weboUserDataUserProfile = null;
  _sfbxLiteDataProfile = null;

  _weboCtxInitialized = initSubSection(moduleParams, WEBO_CTX_CONF_SECTION, 'token');
  _weboUserDataInitialized = initSubSection(moduleParams, WEBO_USER_DATA_CONF_SECTION);
  _sfbxLiteDataInitialized = initSubSection(moduleParams, SFBX_LITE_DATA_CONF_SECTION);

  return _weboCtxInitialized || _weboUserDataInitialized || _sfbxLiteDataInitialized;
}

/** Initialize subsection module
 * @param {Object} moduleParams
 * @param {string} subSection subsection name to initialize
 * @param {[]string} requiredFields
 * @return {Boolean} true if module subsection was initialized with success
 */
function initSubSection(moduleParams, subSection, ...requiredFields) {
  const weboSectionConf = moduleParams[subSection] || {enabled: false};

  if (weboSectionConf.enabled === false) {
    delete moduleParams[subSection];

    return false;
  }

  requiredFields ||= [];

  try {
    normalizeConf(moduleParams, weboSectionConf);

    requiredFields.forEach(field => {
      if (!weboSectionConf[field]) {
        throw `missing required field "{field}" on {section}`;
      }
    });
  } catch (e) {
    logError(`unable to initialize: error on ${subSection} configuration: ${e}`);
    return false
  }

  logMessage(`weborama ${subSection} initialized with success`);

  return true;
}

/** @type {Object} */
const globalDefaults = {
  setPrebidTargeting: true,
  sendToBidders: true,
  onData: () => {
    /* do nothing */ },
}

/** normalize submodule configuration
 * @param {ModuleParams} moduleParams
 * @param {WeboCtxConf|WeboUserDataConf|SfbxLiteDataConf} submoduleParams
 * @return {void}
 */
function normalizeConf(moduleParams, submoduleParams) {
  // handle defaults
  Object.entries(globalDefaults).forEach(([propertyName, globalDefaultValue]) => {
    if (!submoduleParams.hasOwnProperty(propertyName)) {
      const hasModuleParam = moduleParams.hasOwnProperty(propertyName);
      submoduleParams[propertyName] = (hasModuleParam) ? moduleParams[propertyName] : globalDefaultValue;
    }
  })

  // handle setPrebidTargeting
  coerceSetPrebidTargeting(submoduleParams)

  // handle sendToBidders
  coerceSendToBidders(submoduleParams)

  if (!isFn(submoduleParams.onData)) {
    throw 'onData parameter should be a callback';
  }

  submoduleParams.defaultProfile = submoduleParams.defaultProfile || {};

  if (!isValidProfile(submoduleParams.defaultProfile)) {
    throw 'defaultProfile is not valid';
  }
}

/** coerce set prebid targeting to function
 * @param {WeboCtxConf|WeboUserDataConf|SfbxLiteDataConf} submoduleParams
 * @return {void}
 */
function coerceSetPrebidTargeting(submoduleParams) {
  const setPrebidTargeting = submoduleParams.setPrebidTargeting;

  if (isFn(setPrebidTargeting)) {
    return
  }

  if (isBoolean(setPrebidTargeting)) {
    const shouldSetPrebidTargeting = setPrebidTargeting;

    submoduleParams.setPrebidTargeting = () => shouldSetPrebidTargeting;

    return
  }

  if (isStr(setPrebidTargeting)) {
    const allowedAdUnitCode = setPrebidTargeting;

    submoduleParams.setPrebidTargeting = (adUnitCode) => allowedAdUnitCode == adUnitCode;

    return
  }

  if (isArray(setPrebidTargeting)) {
    const allowedAdUnitCodes = setPrebidTargeting;

    submoduleParams.setPrebidTargeting = (adUnitCode) => allowedAdUnitCodes.includes(adUnitCode);

    return
  }

  throw `unexpected format for setPrebidTargeting: ${typeof setPrebidTargeting}`;
}

/** coerce send to bidders to function
 * @param {WeboCtxConf|WeboUserDataConf|SfbxLiteDataConf} submoduleParams
 * @return {void}
 */
function coerceSendToBidders(submoduleParams) {
  const sendToBidders = submoduleParams.sendToBidders;

  if (isFn(sendToBidders)) {
    return
  }

  if (isBoolean(sendToBidders)) {
    const shouldSendToBidders = sendToBidders;

    submoduleParams.sendToBidders = () => shouldSendToBidders;

    return
  }

  if (isStr(sendToBidders)) {
    const allowedBidder = sendToBidders;

    submoduleParams.sendToBidders = (bid) => allowedBidder == bid.bidder;

    return
  }

  if (isArray(sendToBidders)) {
    const allowedBidders = sendToBidders;

    submoduleParams.sendToBidders = (bid) => allowedBidders.includes(bid.bidder);

    return
  }

  if (isPlainObject(sendToBidders)) {
    const sendToBiddersMap = sendToBidders;
    submoduleParams.sendToBidders = (bid, adUnitCode) => {
      const bidder = bid.bidder;
      if (!sendToBiddersMap.hasOwnProperty(bidder)) {
        return false
      }

      const value = sendToBiddersMap[bidder];

      if (isBoolean(value)) {
        return value
      }

      if (isStr(value)) {
        return value == adUnitCode
      }

      if (isArray(value)) {
        return value.includes(adUnitCode)
      }

      throw `unexpected format for sendToBidders[${bidder}]: ${typeof value}`;
    };

    return
  }

  throw `unexpected format for sendToBidders: ${typeof sendToBidders}`;
}
/**
 * check if profile is valid
 * @param {*} profile
 * @returns {Boolean}
 */
function isValidProfile(profile) {
  if (!isPlainObject(profile)) {
    return false;
  }

  const keys = Object.keys(profile);

  for (var i in keys) {
    const key = keys[i];
    const value = profile[key];
    if (!isArray(value)) {
      return false;
    }

    for (var j in value) {
      const elem = value[j]
      if (!isStr(elem)) {
        return false;
      }
    }
  }

  return true;
}

/** function that provides ad server targeting data to RTD-core
 * @param {Array} adUnitsCodes
 * @param {Object} moduleConfig
 * @returns {Object} target data
 */
function getTargetingData(adUnitsCodes, moduleConfig) {
  const moduleParams = moduleConfig?.params || {};

  const profileHandlers = buildProfileHandlers(moduleParams);

  if (isEmpty(profileHandlers)) {
    logMessage('no data to set targeting');
    return {};
  }

  try {
    const td = adUnitsCodes.reduce((data, adUnitCode) => {
      data[adUnitCode] = profileHandlers.reduce((targeting, ph) => {
        // logMessage(`check if should set targeting for adunit '${adUnitCode}'`);
        const cph = copyProfileHandler(ph);
        if (ph.setTargeting(adUnitCode, cph.data, cph.metadata)) {
          // logMessage(`set targeting for adunit '${adUnitCode}', source '${ph.metadata.source}'`);

          mergeDeep(targeting, cph.data);
        }
        return targeting;
      }, {});
      return data;
    }, {});

    return td;
  } catch (e) {
    logError('unable to format weborama rtd targeting data', e);
    return {};
  }
}

/** function that provides data handlers based on the configuration
 * @param {ModuleParams} moduleParams
 * @returns {Array<Object>} handlers
 */
function buildProfileHandlers(moduleParams) {
  const profileHandlers = [];

  if (_weboCtxInitialized && moduleParams?.weboCtxConf) {
    const weboCtxConf = moduleParams.weboCtxConf;
    const [data, isDefault] = getContextualProfile(weboCtxConf);
    if (!isEmpty(data)) {
      profileHandlers.push({
        data: data,
        metadata: {
          user: false,
          source: 'contextual',
          isDefault: !!isDefault,
        },
        setTargeting: weboCtxConf.setPrebidTargeting,
        sendToBidders: weboCtxConf.sendToBidders,
        onData: weboCtxConf.onData,
      })
    } else {
      logMessage('skip contextual profile: no data');
    }
  }

  if (_weboUserDataInitialized && moduleParams?.weboUserDataConf) {
    const weboUserDataConf = moduleParams.weboUserDataConf;
    const [data, isDefault] = getWeboUserDataProfile(weboUserDataConf);
    if (!isEmpty(data)) {
      profileHandlers.push({
        data: data,
        metadata: {
          user: true,
          source: 'wam',
          isDefault: !!isDefault,
        },
        setTargeting: weboUserDataConf.setPrebidTargeting,
        sendToBidders: weboUserDataConf.sendToBidders,
        onData: weboUserDataConf.onData,
      })
    } else {
      logMessage('skip wam profile: no data');
    }
  }

  if (_sfbxLiteDataInitialized && moduleParams?.sfbxLiteDataConf) {
    const sfbxLiteDataConf = moduleParams.sfbxLiteDataConf;
    const [data, isDefault] = getSfbxLiteDataProfile(sfbxLiteDataConf);
    if (!isEmpty(data)) {
      profileHandlers.push({
        data: data,
        metadata: {
          user: false,
          source: 'lite',
          isDefault: !!isDefault,
        },
        setTargeting: sfbxLiteDataConf.setPrebidTargeting,
        sendToBidders: sfbxLiteDataConf.sendToBidders,
        onData: sfbxLiteDataConf.onData,
      })
    } else {
      logMessage('skip sfbx lite profile: no data');
    }
  }

  return profileHandlers;
}

/** return contextual profile
 * @param {WeboCtxConf} weboCtxConf
 * @returns {Array} contextual profile + isDefault boolean flag
 */
function getContextualProfile(weboCtxConf) {
  if (_weboContextualProfile) {
    return [_weboContextualProfile, false];
  }

  const defaultContextualProfile = weboCtxConf.defaultProfile || {};

  return [defaultContextualProfile, true];
}

/** return weboUserData profile
 * @param {WeboUserDataConf} weboUserDataConf
 * @returns {Array} weboUserData profile  + isDefault boolean flag
 */
function getWeboUserDataProfile(weboUserDataConf) {
  return getDataFromLocalStorage(weboUserDataConf,
    () => _weboUserDataUserProfile,
    (data) => _weboUserDataUserProfile = data,
    DEFAULT_LOCAL_STORAGE_USER_PROFILE_KEY,
    LOCAL_STORAGE_USER_TARGETING_SECTION,
    'wam');
}

/** return weboUserData profile
 * @param {SfbxLiteDataConf} sfbxLiteDataConf
 * @returns {Array} sfbxLiteData profile + isDefault boolean flag
 */
function getSfbxLiteDataProfile(sfbxLiteDataConf) {
  return getDataFromLocalStorage(sfbxLiteDataConf,
    () => _sfbxLiteDataProfile,
    (data) => _sfbxLiteDataProfile = data,
    DEFAULT_LOCAL_STORAGE_LITE_PROFILE_KEY,
    LOCAL_STORAGE_LITE_TARGETING_SECTION,
    'lite');
}

/** return generic webo data profile
 * @param {WeboUserDataConf|SfbxLiteDataConf} weboDataConf
 * @param {cacheGetCallback} cacheGet
 * @param {cacheSetCallback} cacheSet
 * @param {String} defaultLocalStorageProfileKey
 * @param {String} targetingSection
 * @param {String} source
 * @returns {Array} webo (user|lite) data profile + isDefault boolean flag
 */
function getDataFromLocalStorage(weboDataConf, cacheGet, cacheSet, defaultLocalStorageProfileKey, targetingSection, source) {
  const defaultProfile = weboDataConf.defaultProfile || {};

  if (storage.localStorageIsEnabled() && !cacheGet()) {
    const localStorageProfileKey = weboDataConf.localStorageProfileKey || defaultLocalStorageProfileKey;

    const entry = storage.getDataFromLocalStorage(localStorageProfileKey);
    if (entry) {
      const data = JSON.parse(entry);
      if (data && isPlainObject(data) && data.hasOwnProperty(targetingSection)) {
        const profile = data[targetingSection];
        const valid = isValidProfile(profile);
        if (!valid) {
          logWarn(`found invalid ${source} profile on local storage key ${localStorageProfileKey}, section ${targetingSection}`);
        }

        if (valid && !isEmpty(data)) {
          cacheSet(profile);
        }
      }
    }
  }

  const profile = cacheGet()

  if (profile) {
    return [profile, false];
  }

  return [defaultProfile, true];
}

/** function that will allow RTD sub-modules to modify the AdUnit object for each auction
 * @param {Object} reqBidsConfigObj
 * @param {doneCallback} onDone
 * @param {Object} moduleConfig
 * @returns {void}
 */
export function getBidRequestData(reqBidsConfigObj, onDone, moduleConfig) {
<<<<<<< HEAD
  moduleConfig = moduleConfig || {};
  const moduleParams = moduleConfig.params || {};
  const weboCtxConf = moduleParams.weboCtxConf || {};
=======
  const moduleParams = moduleConfig?.params || {};
>>>>>>> 873d3140

  if (!_weboCtxInitialized) {
    handleBidRequestData(reqBidsConfigObj, moduleParams);

    onDone();

    return;
  }

  const weboCtxConf = moduleParams.weboCtxConf || {};

  fetchContextualProfile(weboCtxConf, (data) => {
    logMessage('fetchContextualProfile on getBidRequestData is done');

    setWeboContextualProfile(data);
  }, () => {
    handleBidRequestData(reqBidsConfigObj, moduleParams);

    onDone();
  });
}

<<<<<<< HEAD
function handleBidRequestData(reqBids, moduleParams) {
  const weboCtxConf = moduleParams.weboCtxConf || {};
  const weboUserDataConf = moduleParams.weboUserDataConf || {};
  const weboCtxConfTargeting = weboCtxConf.sendToBidders;
  const weboUserDataConfTargeting = weboUserDataConf.sendToBidders;

  if (weboCtxConfTargeting) {
    const contextualProfile = getContextualProfile(weboCtxConf);
    if (!isEmpty(contextualProfile)) {
      setBidRequestProfile(reqBids, contextualProfile, true);
    }
  }

  if (weboUserDataConfTargeting) {
    const weboUserDataProfile = getWeboUserDataProfile(weboUserDataConf);
    if (!isEmpty(weboUserDataProfile)) {
      setBidRequestProfile(reqBids, weboUserDataProfile, false);
    }
=======
/** function that handles bid request data
 * @param {Object} reqBids
 * @param {ModuleParams} moduleParams
 * @returns {void}
 */
function handleBidRequestData(reqBids, moduleParams) {
  const profileHandlers = buildProfileHandlers(moduleParams);

  if (isEmpty(profileHandlers)) {
    logMessage('no data to send to bidders');
    return;
>>>>>>> 873d3140
  }

  const adUnits = reqBids.adUnits || getGlobal().adUnits;

  try {
    adUnits.filter(
      adUnit => adUnit.hasOwnProperty('bids')
    ).forEach(
      adUnit => adUnit.bids.forEach(
        bid => profileHandlers.forEach(ph => {
          // logMessage(`check if bidder '${bid.bidder}' and adunit '${adUnit.code} are share ${ph.metadata.source} data`);

          const cph = copyProfileHandler(ph);
          if (ph.sendToBidders(bid, adUnit.code, cph.data, cph.metadata)) {
            // logMessage(`handling bidder '${bid.bidder}' with ${ph.metadata.source} data`);

            handleBid(bid, cph.data, ph.metadata);
          }
        })
      )
    );
  } catch (e) {
    logError('unable to send data to bidders:', e);
  }

  profileHandlers.forEach(ph => {
    try {
      const cph = copyProfileHandler(ph);
      ph.onData(cph.data, cph.metadata);
    } catch (e) {
      logError(`error while executure onData callback with ${ph.metadata.source}-based data:`, e);
    }
  });
}
<<<<<<< HEAD

/** function that set bid request data on each segment (site or user centric)
 * @param {Object} reqBids
 * @param {Object} profile
 * @param {Boolean} site true if site centric, else it is user centric
 * @returns {void}
 */
function setBidRequestProfile(reqBids, profile, site) {
  setGlobalOrtb2(reqBids.ortb2Fragments?.global, profile, site);

  reqBids.adUnits.forEach(adUnit => {
    if (adUnit.hasOwnProperty('bids')) {
      const adUnitCode = adUnit.code || 'no code';
      adUnit.bids.forEach(bid => handleBid(adUnitCode, profile, site, bid, reqBids.ortb2Fragments?.bidder || {}));
    }
  });
=======
/** function that handles bid request data
 * @param {Object} ph profile handler
 *@returns {Object} of deeply copy data and metadata
 */
function copyProfileHandler(ph) {
  return {
    data: deepClone(ph.data),
    metadata: deepClone(ph.metadata),
  };
>>>>>>> 873d3140
}

/** @type {string} */
const APPNEXUS = 'appnexus';

/** @type {string} */
const PUBMATIC = 'pubmatic';

/** @type {string} */
const RUBICON = 'rubicon';

/** @type {string} */
const SMARTADSERVER = 'smartadserver';

/** @type {Object} */
const bidderAliasRegistry = adapterManager.aliasRegistry || {};

/** handle individual bid
 * @param {Object} bid
<<<<<<< HEAD
 * @param bidderOrtb2
 * @returns {void}
 */
function handleBid(adUnitCode, profile, site, bid, bidderOrtb2) {
=======
 * @param {Object} profile
 * @param {Object} metadata
 * @returns {void}
 */
function handleBid(bid, profile, metadata) {
>>>>>>> 873d3140
  const bidder = bidderAliasRegistry[bid.bidder] || bid.bidder;

  switch (bidder) {
    // TODO: these special cases should not be necessary - all adapters should look into FPD, not just their params
    case APPNEXUS:
      handleAppnexusBid(bid, profile);

      break;

    case PUBMATIC:
      handlePubmaticBid(bid, profile);

      break;

    case SMARTADSERVER:
      handleSmartadserverBid(bid, profile);

      break;
    case RUBICON:
      handleRubiconBid(bid, profile, metadata);

      break;
    default:
<<<<<<< HEAD
      logMessage(`unsupported bidder '${bidder}', trying via bidder ortb2 fpd`);
      const section = ((site) ? 'site' : 'user');
      const base = `${bid.bidder}.${section}.ext.data`;

      assignProfileToObject(bidderOrtb2, base, profile);
  }
}

/**
 * set ortb2 global data
 * @param ortb2 global ortb2 config to modify
 * @param {Object} profile
 * @param {Boolean} site
 * @returns {void}
 */
function setGlobalOrtb2(ortb2, profile, site) {
  const section = ((site) ? 'site' : 'user');
  const base = `${section}.ext.data`;
  const addOrtb2 = {};

  assignProfileToObject(addOrtb2, base, profile);

  if (!isEmpty(addOrtb2)) {
    mergeDeep(ortb2, addOrtb2)
  }
}

/**
 * assign profile to object
 * @param {Object} destination
 * @param {string} base
 * @param {Object} profile
 * @returns {void}
 */
function assignProfileToObject(destination, base, profile) {
  Object.keys(profile).forEach(key => {
    const path = `${base}.${key}`;
    deepSetValue(destination, path, profile[key])
  })
}

/** handle rubicon bid
 * @param {Object} profile
 * @param {Boolean} site
 * @param {Object} bid
 * @returns {void}
 */
function handleRubiconBid(profile, site, bid) {
  const section = (site) ? 'inventory' : 'visitor';
  const base = `params.${section}`;
  assignProfileToObject(bid, base, profile);
}

=======
      handleBidViaORTB2(bid, profile, metadata);
  }
}

>>>>>>> 873d3140
/** handle appnexus/xandr bid
 * @param {Object} bid
 * @param {Object} profile
 * @returns {void}
 */
function handleAppnexusBid(bid, profile) {
  const base = 'params.keywords';
  assignProfileToObject(bid, base, profile);
}

/** handle pubmatic bid
 * @param {Object} bid
 * @param {Object} profile
 * @returns {void}
 */
function handlePubmaticBid(bid, profile) {
  const sep = '|';
  const subsep = ',';
  const target = [];

  bid.params ||= {};

  const data = bid.params.dctr;
  if (data) {
    data.split(sep).forEach(t => target.push(t));
  }

  Object.keys(profile).forEach(key => {
    const value = profile[key].join(subsep);
    const keyword = `${key}=${value}`;
    if (target.indexOf(keyword) === -1) {
      target.push(keyword);
    }
  });

  bid.params.dctr = target.join(sep);
}

/** handle smartadserver bid
 * @param {Object} bid
 * @param {Object} profile
 * @returns {void}
 */
function handleSmartadserverBid(bid, profile) {
  const sep = ';';
  const target = [];

  bid.params ||= {};

  const data = bid.params.target;
  if (data) {
    data.split(sep).forEach(t => target.push(t));
  }

  Object.keys(profile).forEach(key => {
    profile[key].forEach(value => {
      const keyword = `${key}=${value}`;
      if (target.indexOf(keyword) === -1) {
        target.push(keyword);
      }
    });
  });

  bid.params.target = target.join(sep);
}

/** handle rubicon bid
 * @param {Object} bid
 * @param {Object} profile
 * @param {Object} metadata
 * @returns {void}
 */
function handleRubiconBid(bid, profile, metadata) {
  if (isBoolean(metadata.user)) {
    const section = (metadata.user) ? 'visitor' : 'inventory';
    const base = `params.${section}`;
    assignProfileToObject(bid, base, profile);
  } else {
    logMessage(`SKIP bidder '${bid.bidder}', data from '${metadata.source}' is not defined as user or site-centric`);
  }
}

/** handle generic bid via ortb2 arbitrary data
 * @param {Object} bid
 * @param {Object} profile
 * @param {Object} metadata
 * @returns {void}
 */
function handleBidViaORTB2(bid, profile, metadata) {
  if (isBoolean(metadata.user)) {
    logMessage(`bidder '${bid.bidder}' is not directly supported, trying set data via bidder ortb2 fpd`);
    const section = ((metadata.user) ? 'user' : 'site');
    const base = `ortb2.${section}.ext.data`;

    assignProfileToObject(bid, base, profile);
  } else {
    logMessage(`SKIP unsupported bidder '${bid.bidder}', data from '${metadata.source}' is not defined as user or site-centric`);
  }
}

/**
 * assign profile to object
 * @param {Object} destination
 * @param {string} base
 * @param {Object} profile
 * @returns {void}
 */
function assignProfileToObject(destination, base, profile) {
  Object.keys(profile).forEach(key => {
    const path = `${base}.${key}`;
    deepSetValue(destination, path, profile[key])
  })
}

/** set bigsea contextual profile on module state
 * @param {null|Object} data
 * @returns {void}
 */
export function setWeboContextualProfile(data) {
  if (data && isPlainObject(data) && isValidProfile(data) && !isEmpty(data)) {
    _weboContextualProfile = data;
  }
}

/** onSuccess callback type
 * @callback successCallback
 * @param {null|Object} data
 * @returns {void}
 */

/** onDone callback type
 * @callback doneCallback
 * @returns {void}
 */

/** Fetch Bigsea Contextual Profile
 * @param {WeboCtxConf} weboCtxConf
 * @param {successCallback} onSuccess callback
 * @param {doneCallback} onDone callback
 * @returns {void}
 */
function fetchContextualProfile(weboCtxConf, onSuccess, onDone) {
  const targetURL = weboCtxConf.targetURL || document.URL;
  const token = weboCtxConf.token;
  const baseURLProfileAPI = weboCtxConf.baseURLProfileAPI || BASE_URL_CONTEXTUAL_PROFILE_API;

  let queryString = '';
  queryString = tryAppendQueryString(queryString, 'token', token);
  queryString = tryAppendQueryString(queryString, 'url', targetURL);

  const urlProfileAPI = `https://${baseURLProfileAPI}/api/profile?${queryString}`;

  ajax(urlProfileAPI, {
    success: (response, req) => {
      if (req.status === 200) {
        try {
          const data = JSON.parse(response);
          onSuccess(data);
          onDone();
        } catch (e) {
          onDone();
          logError('unable to parse weborama data', e);
          throw e;
        }
      } else if (req.status === 204) {
        onDone();
      }
    },
    error: () => {
      onDone();
      logError('unable to get weborama data');
    }
  },
  null, {
    method: 'GET',
    withCredentials: false,
  });
}

export const weboramaSubmodule = {
  name: SUBMODULE_NAME,
  init: init,
  getTargetingData: getTargetingData,
  getBidRequestData: getBidRequestData,
};

submodule(MODULE_NAME, weboramaSubmodule);<|MERGE_RESOLUTION|>--- conflicted
+++ resolved
@@ -81,35 +81,20 @@
  * @property {?Boolean} enabled if false, will ignore this configuration
  */
 import {
-<<<<<<< HEAD
-  deepAccess,
-=======
   getGlobal
 } from '../src/prebidGlobal.js';
 import {
->>>>>>> 873d3140
   deepSetValue,
   isEmpty,
   isFn,
   logError,
   logMessage,
-<<<<<<< HEAD
-  logWarn,
-  mergeDeep,
-  tryAppendQueryString
-} from '../src/utils.js';
-import {submodule} from '../src/hook.js';
-import {ajax} from '../src/ajax.js';
-import {getStorageManager} from '../src/storageManager.js';
-
-const adapterManager = require('../src/adapterManager.js').default;
-=======
-  isFn,
   isArray,
   isStr,
   isBoolean,
   isPlainObject,
   deepClone,
+  tryAppendQueryString, mergeDeep
 } from '../src/utils.js';
 import {
   submodule
@@ -121,7 +106,6 @@
   getStorageManager
 } from '../src/storageManager.js';
 import adapterManager from '../src/adapterManager.js';
->>>>>>> 873d3140
 
 /** @type {string} */
 const MODULE_NAME = 'realTimeData';
@@ -590,13 +574,7 @@
  * @returns {void}
  */
 export function getBidRequestData(reqBidsConfigObj, onDone, moduleConfig) {
-<<<<<<< HEAD
-  moduleConfig = moduleConfig || {};
-  const moduleParams = moduleConfig.params || {};
-  const weboCtxConf = moduleParams.weboCtxConf || {};
-=======
   const moduleParams = moduleConfig?.params || {};
->>>>>>> 873d3140
 
   if (!_weboCtxInitialized) {
     handleBidRequestData(reqBidsConfigObj, moduleParams);
@@ -619,26 +597,6 @@
   });
 }
 
-<<<<<<< HEAD
-function handleBidRequestData(reqBids, moduleParams) {
-  const weboCtxConf = moduleParams.weboCtxConf || {};
-  const weboUserDataConf = moduleParams.weboUserDataConf || {};
-  const weboCtxConfTargeting = weboCtxConf.sendToBidders;
-  const weboUserDataConfTargeting = weboUserDataConf.sendToBidders;
-
-  if (weboCtxConfTargeting) {
-    const contextualProfile = getContextualProfile(weboCtxConf);
-    if (!isEmpty(contextualProfile)) {
-      setBidRequestProfile(reqBids, contextualProfile, true);
-    }
-  }
-
-  if (weboUserDataConfTargeting) {
-    const weboUserDataProfile = getWeboUserDataProfile(weboUserDataConf);
-    if (!isEmpty(weboUserDataProfile)) {
-      setBidRequestProfile(reqBids, weboUserDataProfile, false);
-    }
-=======
 /** function that handles bid request data
  * @param {Object} reqBids
  * @param {ModuleParams} moduleParams
@@ -650,7 +608,6 @@
   if (isEmpty(profileHandlers)) {
     logMessage('no data to send to bidders');
     return;
->>>>>>> 873d3140
   }
 
   const adUnits = reqBids.adUnits || getGlobal().adUnits;
@@ -667,7 +624,7 @@
           if (ph.sendToBidders(bid, adUnit.code, cph.data, cph.metadata)) {
             // logMessage(`handling bidder '${bid.bidder}' with ${ph.metadata.source} data`);
 
-            handleBid(bid, cph.data, ph.metadata);
+            handleBid(reqBids, bid, cph.data, ph.metadata);
           }
         })
       )
@@ -685,24 +642,6 @@
     }
   });
 }
-<<<<<<< HEAD
-
-/** function that set bid request data on each segment (site or user centric)
- * @param {Object} reqBids
- * @param {Object} profile
- * @param {Boolean} site true if site centric, else it is user centric
- * @returns {void}
- */
-function setBidRequestProfile(reqBids, profile, site) {
-  setGlobalOrtb2(reqBids.ortb2Fragments?.global, profile, site);
-
-  reqBids.adUnits.forEach(adUnit => {
-    if (adUnit.hasOwnProperty('bids')) {
-      const adUnitCode = adUnit.code || 'no code';
-      adUnit.bids.forEach(bid => handleBid(adUnitCode, profile, site, bid, reqBids.ortb2Fragments?.bidder || {}));
-    }
-  });
-=======
 /** function that handles bid request data
  * @param {Object} ph profile handler
  *@returns {Object} of deeply copy data and metadata
@@ -712,7 +651,6 @@
     data: deepClone(ph.data),
     metadata: deepClone(ph.metadata),
   };
->>>>>>> 873d3140
 }
 
 /** @type {string} */
@@ -731,19 +669,13 @@
 const bidderAliasRegistry = adapterManager.aliasRegistry || {};
 
 /** handle individual bid
+ * @param reqBids
  * @param {Object} bid
-<<<<<<< HEAD
- * @param bidderOrtb2
- * @returns {void}
- */
-function handleBid(adUnitCode, profile, site, bid, bidderOrtb2) {
-=======
  * @param {Object} profile
  * @param {Object} metadata
  * @returns {void}
  */
-function handleBid(bid, profile, metadata) {
->>>>>>> 873d3140
+function handleBid(reqBids, bid, profile, metadata) {
   const bidder = bidderAliasRegistry[bid.bidder] || bid.bidder;
 
   switch (bidder) {
@@ -767,66 +699,10 @@
 
       break;
     default:
-<<<<<<< HEAD
-      logMessage(`unsupported bidder '${bidder}', trying via bidder ortb2 fpd`);
-      const section = ((site) ? 'site' : 'user');
-      const base = `${bid.bidder}.${section}.ext.data`;
-
-      assignProfileToObject(bidderOrtb2, base, profile);
-  }
-}
-
-/**
- * set ortb2 global data
- * @param ortb2 global ortb2 config to modify
- * @param {Object} profile
- * @param {Boolean} site
- * @returns {void}
- */
-function setGlobalOrtb2(ortb2, profile, site) {
-  const section = ((site) ? 'site' : 'user');
-  const base = `${section}.ext.data`;
-  const addOrtb2 = {};
-
-  assignProfileToObject(addOrtb2, base, profile);
-
-  if (!isEmpty(addOrtb2)) {
-    mergeDeep(ortb2, addOrtb2)
-  }
-}
-
-/**
- * assign profile to object
- * @param {Object} destination
- * @param {string} base
- * @param {Object} profile
- * @returns {void}
- */
-function assignProfileToObject(destination, base, profile) {
-  Object.keys(profile).forEach(key => {
-    const path = `${base}.${key}`;
-    deepSetValue(destination, path, profile[key])
-  })
-}
-
-/** handle rubicon bid
- * @param {Object} profile
- * @param {Boolean} site
- * @param {Object} bid
- * @returns {void}
- */
-function handleRubiconBid(profile, site, bid) {
-  const section = (site) ? 'inventory' : 'visitor';
-  const base = `params.${section}`;
-  assignProfileToObject(bid, base, profile);
-}
-
-=======
-      handleBidViaORTB2(bid, profile, metadata);
-  }
-}
-
->>>>>>> 873d3140
+      handleBidViaORTB2(reqBids, bid, profile, metadata);
+  }
+}
+
 /** handle appnexus/xandr bid
  * @param {Object} bid
  * @param {Object} profile
@@ -910,18 +786,19 @@
 }
 
 /** handle generic bid via ortb2 arbitrary data
+ * @param reqBids
  * @param {Object} bid
  * @param {Object} profile
  * @param {Object} metadata
  * @returns {void}
  */
-function handleBidViaORTB2(bid, profile, metadata) {
+function handleBidViaORTB2(reqBids, bid, profile, metadata) {
   if (isBoolean(metadata.user)) {
     logMessage(`bidder '${bid.bidder}' is not directly supported, trying set data via bidder ortb2 fpd`);
     const section = ((metadata.user) ? 'user' : 'site');
-    const base = `ortb2.${section}.ext.data`;
-
-    assignProfileToObject(bid, base, profile);
+    const base = `${bid.bidder}.${section}.ext.data`;
+
+    assignProfileToObject(reqBids.ortb2Fragments?.bidder, base, profile);
   } else {
     logMessage(`SKIP unsupported bidder '${bid.bidder}', data from '${metadata.source}' is not defined as user or site-centric`);
   }
