import { registerBidder } from '../src/adapters/bidderFactory'
import { deepAccess } from '../src/utils';

const BIDDER_CODE = 'justpremium'
const ENDPOINT_URL = 'https://pre.ads.justpremium.com/v/2.0/t/xhr'
<<<<<<< HEAD
const JP_ADAPTER_VERSION = '1.4'
=======
const JP_ADAPTER_VERSION = '1.5'
>>>>>>> 3d999983
const pixels = []
const TRACK_START_TIME = Date.now()
let LAST_PAYLOAD = {}
let AD_UNIT_IDS = []

export const spec = {
  code: BIDDER_CODE,
  time: 60000,

  isBidRequestValid: (bid) => {
    return !!(bid && bid.params && bid.params.zone)
  },

  buildRequests: (validBidRequests, bidderRequest) => {
    const c = preparePubCond(validBidRequests)
    const dim = getWebsiteDim()
    AD_UNIT_IDS = validBidRequests.map(b => {
      return b.adUnitCode
    }).filter((value, index, self) => {
      return self.indexOf(value) === index
    })
    const payload = {
      zone: validBidRequests.map(b => {
        return parseInt(b.params.zone)
      }).filter((value, index, self) => {
        return self.indexOf(value) === index
      }),
      referer: bidderRequest.refererInfo.referer,
      sw: dim.screenWidth,
      sh: dim.screenHeight,
      ww: dim.innerWidth,
      wh: dim.innerHeight,
      c: c,
      id: validBidRequests[0].params.zone,
      sizes: {}
    }
    validBidRequests.forEach(b => {
      const zone = b.params.zone
      const sizes = payload.sizes
      sizes[zone] = sizes[zone] || []
      sizes[zone].push.apply(sizes[zone], b.mediaTypes && b.mediaTypes.banner && b.mediaTypes.banner.sizes)
    })

    if (deepAccess(validBidRequests[0], 'userId.pubcid')) {
      payload.pubcid = deepAccess(validBidRequests[0], 'userId.pubcid')
    } else if (deepAccess(validBidRequests[0], 'crumbs.pubcid')) {
      payload.pubcid = deepAccess(validBidRequests[0], 'crumbs.pubcid')
    }

    payload.uids = validBidRequests[0].userId

    if (bidderRequest && bidderRequest.gdprConsent) {
      payload.gdpr_consent = {
        consent_string: bidderRequest.gdprConsent.consentString,
        consent_required: (typeof bidderRequest.gdprConsent.gdprApplies === 'boolean') ? bidderRequest.gdprConsent.gdprApplies : true
      }
    }

    payload.version = {
      prebid: '$prebid.version$',
      jp_adapter: JP_ADAPTER_VERSION
    }

    const payloadString = JSON.stringify(payload)

    LAST_PAYLOAD = payload

    return {
      method: 'POST',
      url: ENDPOINT_URL + '?i=' + (+new Date()),
      data: payloadString,
      bids: validBidRequests
    }
  },

  interpretResponse: (serverResponse, bidRequests) => {
    const body = serverResponse.body
    let bidResponses = []
    bidRequests.bids.forEach(adUnit => {
      let bid = findBid(adUnit.params, body.bid)
      if (bid) {
        let size = (adUnit.mediaTypes && adUnit.mediaTypes.banner && adUnit.mediaTypes.banner.sizes && adUnit.mediaTypes.banner.sizes.length && adUnit.mediaTypes.banner.sizes[0]) || []
        let bidResponse = {
          requestId: adUnit.bidId,
          creativeId: bid.id,
          width: size[0] || bid.width,
          height: size[1] || bid.height,
          ad: bid.adm,
          cpm: bid.price,
          netRevenue: true,
          currency: bid.currency || 'USD',
          ttl: bid.ttl || spec.time,
          format: bid.format
        }
        bidResponses.push(bidResponse)
      }
    })
    return bidResponses
  },

  getUserSyncs: function getUserSyncs(syncOptions, responses, gdprConsent) {
    let url = 'https://pre.ads.justpremium.com/v/1.0/t/sync' + '?_c=' + 'a' + Math.random().toString(36).substring(7) + Date.now();
    if (gdprConsent && (typeof gdprConsent.gdprApplies === 'boolean')) {
      url = url + '&consentString=' + encodeURIComponent(gdprConsent.consentString)
    }
    if (syncOptions.iframeEnabled) {
      pixels.push({
        type: 'iframe',
        url: url
      })
    }
    return pixels
  },

  onTimeout: (timeoutData) => {
    timeoutData.forEach((data) => {
      if (AD_UNIT_IDS.indexOf(data.adUnitCode) != -1) {
        track(data, LAST_PAYLOAD, 'btm')
      }
    })
  },

}

export let pixel = {
  fire(url) {
    let img = document.createElement('img')
    img.src = url
    img.id = 'jp-pixel-track'
    img.style.cssText = 'display:none !important;'
    document.body.appendChild(img)
  }
};

function track (data, payload, type) {
  let pubUrl = ''

  let jp = {
    auc: data.adUnitCode,
    to: data.timeout
  }

  if (window.top == window) {
    pubUrl = window.location.href
  } else {
    try {
      pubUrl = window.top.location.href
    } catch (e) {
      pubUrl = document.referrer
    }
  }

  let duration = Date.now() - TRACK_START_TIME

  const pixelUrl = `https://emea-v3.tracking.justpremium.com/tracking.gif?rid=&sid=&uid=&vr=&
ru=${encodeURIComponent(pubUrl)}&tt=&siw=&sh=${payload.sh}&sw=${payload.sw}&wh=${payload.wh}&ww=${payload.ww}&an=&vn=&
sd=&_c=&et=&aid=&said=&ei=&fc=&sp=&at=bidder&cid=&ist=&mg=&dl=&dlt=&ev=&vt=&zid=${payload.id}&dr=${duration}&di=&pr=&
cw=&ch=&nt=&st=&jp=${encodeURIComponent(JSON.stringify(jp))}&ty=${type}`

  pixel.fire(pixelUrl);
}

function findBid (params, bids) {
  const tagId = params.zone
  if (bids[tagId]) {
    let len = bids[tagId].length
    while (len--) {
      if (passCond(params, bids[tagId][len])) {
        return bids[tagId].splice(len, 1).pop()
      }
    }
  }

  return false
}

function passCond (params, bid) {
  const format = bid.format

  if (params.allow && params.allow.length) {
    return params.allow.indexOf(format) > -1
  }

  if (params.exclude && params.exclude.length) {
    return params.exclude.indexOf(format) < 0
  }

  return true
}

function preparePubCond (bids) {
  const cond = {}
  const count = {}

  bids.forEach((bid) => {
    const params = bid.params
    const zone = params.zone

    if (cond[zone] === 1) {
      return
    }

    const allow = params.allow || params.formats || []
    const exclude = params.exclude || []

    if (allow.length === 0 && exclude.length === 0) {
      return cond[params.zone] = 1
    }

    cond[zone] = cond[zone] || [[], {}]
    cond[zone][0] = arrayUnique(cond[zone][0].concat(allow))
    exclude.forEach((e) => {
      if (!cond[zone][1][e]) {
        cond[zone][1][e] = 1
      } else {
        cond[zone][1][e]++
      }
    })

    count[zone] = count[zone] || 0
    if (exclude.length) {
      count[zone]++
    }
  })

  Object.keys(count).forEach((zone) => {
    if (cond[zone] === 1) return

    const exclude = []
    Object.keys(cond[zone][1]).forEach((format) => {
      if (cond[zone][1][format] === count[zone]) {
        exclude.push(format)
      }
    })
    cond[zone][1] = exclude
  })

  Object.keys(cond).forEach((zone) => {
    if (cond[zone] !== 1 && cond[zone][1].length) {
      cond[zone][0].forEach((r) => {
        let idx = cond[zone][1].indexOf(r)
        if (idx > -1) {
          cond[zone][1].splice(idx, 1)
        }
      })
      cond[zone][0].length = 0
    }

    if (cond[zone] !== 1 && !cond[zone][0].length && !cond[zone][1].length) {
      cond[zone] = 1
    }
  })

  return cond
}

function arrayUnique (array) {
  const a = array.concat()
  for (let i = 0; i < a.length; ++i) {
    for (let j = i + 1; j < a.length; ++j) {
      if (a[i] === a[j]) {
        a.splice(j--, 1)
      }
    }
  }

  return a
}

function getWebsiteDim () {
  let top
  try {
    top = window.top
  } catch (e) {
    top = window
  }

  return {
    screenWidth: top.screen.width,
    screenHeight: top.screen.height,
    innerWidth: top.innerWidth,
    innerHeight: top.innerHeight
  }
}

registerBidder(spec)<|MERGE_RESOLUTION|>--- conflicted
+++ resolved
@@ -3,11 +3,7 @@
 
 const BIDDER_CODE = 'justpremium'
 const ENDPOINT_URL = 'https://pre.ads.justpremium.com/v/2.0/t/xhr'
-<<<<<<< HEAD
-const JP_ADAPTER_VERSION = '1.4'
-=======
 const JP_ADAPTER_VERSION = '1.5'
->>>>>>> 3d999983
 const pixels = []
 const TRACK_START_TIME = Date.now()
 let LAST_PAYLOAD = {}
